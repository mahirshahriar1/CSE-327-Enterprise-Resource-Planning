--- conflicted
+++ resolved
@@ -13,11 +13,8 @@
 type InvoiceStore interface {
 	CreateInvoice(invoice *Invoice) error
 	GetInvoiceByID(id int) (*Invoice, error)
-<<<<<<< HEAD
 	//UpdateInvoice(invoice *Invoice) error
 	//DeleteInvoice(id int) error
-=======
 	// UpdateInvoice(invoice *Invoice) error
 	// DeleteInvoice(id int) error
->>>>>>> e9158e1e
 }