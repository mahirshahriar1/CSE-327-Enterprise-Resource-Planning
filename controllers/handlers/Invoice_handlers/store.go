--- conflicted
+++ resolved
@@ -42,8 +42,6 @@
 		return nil, err
 	}
 	return invoice, nil
-<<<<<<< HEAD
-=======
 }
 
 // UpdateInvoice updates an existing invoice's details in the database.
@@ -71,5 +69,4 @@
 		return err
 	}
 	return nil
->>>>>>> df4a304a
 }